--- conflicted
+++ resolved
@@ -606,15 +606,9 @@
                 ]
                 
                 # Evaluar solo los casos evaluables
-<<<<<<< HEAD
-                results = evaluate(cache_config=CacheConfig(write_cache=False, use_cache=True),
-                                   error_config=ErrorConfig(ignore_errors=False),
-                                   async_config=AsyncConfig(run_async=True, throttle_value=3, max_concurrent=30),
-=======
                 results = evaluate(cache_config=CacheConfig(write_cache=True, use_cache=False),
                                    error_config=ErrorConfig(ignore_errors=False),
-                                   async_config=AsyncConfig(run_async=True, throttle_value= 3, max_concurrent= 5),
->>>>>>> d2999359
+                                   async_config=AsyncConfig(run_async=False),
                                    test_cases=casos_evaluables, metrics=metrics)
                 return {
                     "results": results,
@@ -671,15 +665,9 @@
                 ]
                 
                 # Evaluar solo los casos evaluables
-<<<<<<< HEAD
-                results = evaluate(cache_config=CacheConfig(write_cache=False, use_cache=True),
+                results = evaluate(cache_config=CacheConfig(write_cache=True, use_cache=True),
                                    error_config=ErrorConfig(ignore_errors=False),
-                                   async_config=AsyncConfig(run_async=True, throttle_value=3, max_concurrent=30),
-=======
-                results = evaluate(cache_config=CacheConfig(write_cache=True, use_cache=False),
-                                   error_config=ErrorConfig(ignore_errors=False),
-                                   async_config=AsyncConfig(run_async=True, throttle_value= 3, max_concurrent= 5),
->>>>>>> d2999359
+                                   async_config=AsyncConfig(run_async=False),
                                    test_cases=casos_evaluables, metrics=metrics)
                 return {
                     "results": results,
